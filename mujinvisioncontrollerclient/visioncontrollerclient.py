# -*- coding: utf-8 -*-
# Copyright (C) 2012-2016 MUJIN Inc
# Mujin vision controller client for bin picking task

# system imports
import zmq
import json

# mujin imports
from mujincontrollerclient import zmqclient
from . import VisionControllerClientError

# logging
from logging import getLogger
log = getLogger(__name__)


class VisionControllerClient(object):
    """mujin vision controller client for bin picking task
    """

    _isok = False  # False indicates that the client is about to be destroyed
    _ctx = None  # zeromq context to use
    _ctxown = None  # if owning the zeromq context, need to destroy it once done, so this value is set
    hostname = None  # hostname of vision controller
    commandport = None  # command port of vision controller
    configurationport = None  # configuration port of vision controller, usually command port + 2

    def __init__(self, hostname, commandport, ctx=None):
        """connects to vision server, initializes vision server, and sets up parameters
        :param hostname: e.g. visioncontroller1
        :param commandport: e.g. 7004
        :param ctx: zmq context
        """
        self.hostname = hostname
        self.commandport = commandport
        self.configurationport = commandport + 2

        if ctx is None:
            assert(self._ctxown is None)
            self._ctxown = zmq.Context()
            self._ctxown.linger = 100
            self._ctx = self._ctxown
        else:
            self._ctx = ctx

        self._commandsocket = zmqclient.ZmqClient(self.hostname, commandport, self._ctx)
        self._configurationsocket = zmqclient.ZmqClient(self.hostname, self.configurationport, self._ctx)
        self._isok = True
    
    def __del__(self):
        self.Destroy()
    
    def Destroy(self):
        self.SetDestroy()

        if self._commandsocket is not None:
            try:
                self._commandsocket.Destroy()
                self._commandsocket = None
            except:
                log.exception()

        if self._configurationsocket is not None:
            try:
                self._configurationsocket.Destroy()
                self._configurationsocket = None
            except:
                log.exception()

        if self._ctxown is not None:
            try:
                self._ctxown.destroy()
                self._ctxown = None
            except:
                log.exception()

        self._ctx = None

    def SetDestroy(self):
        self._isok = False
        if self._commandsocket is not None:
            self._commandsocket.SetDestroy()
        if self._configurationsocket is not None:
            self._configurationsocket.SetDestroy()
    
    def _ExecuteCommand(self, command, fireandforget=False, timeout=1.0):
        response = self._commandsocket.SendCommand(command, fireandforget=fireandforget, timeout=timeout)
        if fireandforget:
            return None
        if 'error' in response:
            if isinstance(response['error'], dict):  # until vision manager error handling is resolved
                raise VisionControllerClientError(response['error'].get('type', ''), response['error'].get('desc', ''))

            else:
                raise VisionControllerClientError('unknownerror', u'Got unknown formatted error %r' % response['error'])
        if 'computationtime' in response:
            log.verbose('%s took %f seconds' % (command['command'], response['computationtime'] / 1000.0))
        else:
            log.verbose('%s executed successfully' % (command['command']))
        return response
    
    def InitializeVisionServer(self, visionmanagerconfig, detectorconfigname, imagesubscriberconfig, targetname, targeturi, targetupdatename, streamerIp, streamerPort, controllerclient, timeout=10.0, locale="", slaverequestid=None, defaultTaskParameters=None, containerParameters=None, targetdetectionarchiveurl=None):
        """initializes vision server
        :param visionmanagerconfig: visionmanager config dict
        :param detectorconfigname: name of detector config
        :param imagesubscriberconfig: imagesubscriber config dict
        :param targetname: name of the target object
        :param streamerIp: ip of streamer
        :param streamerPort: port of streamer
        :param controllerclient: pointer to the BinpickingControllerClient that connects to the mujin controller we want the vision server to talk to
        :param timeout: in seconds
        :param slaverequestid: the slaverequestid that the vision manager should use when sending results
        :param defaultTaskParameters: python dictionary of default task parameters to have vision manager send to every request it makes to the mujin controller
        :param containerParameters: python dictionary of container info
        :param targetdetectionarchiveurl: full url to download the target archive containing detector conf and templates
        """
        controllerusernamepass = '%s:%s' % (controllerclient.controllerusername, controllerclient.controllerpassword)
        command = {'command': 'Initialize',
                   'visionmanagerconfig': json.dumps(visionmanagerconfig),
                   'detectorconfigname': detectorconfigname,
                   'imagesubscriberconfig': json.dumps(imagesubscriberconfig),
                   'mujinControllerIp': controllerclient.controllerIp,
                   'mujinControllerPort': controllerclient.controllerPort,
                   'mujinControllerUsernamePass': controllerusernamepass,
                   'binpickingTaskZmqPort': controllerclient.taskzmqport,
                   'binpickingTaskHeartbeatPort': controllerclient.taskheartbeatport,
                   'binpickingTaskHeartbeatTimeout': controllerclient.taskheartbeattimeout,
                   'binpickingTaskScenePk': controllerclient.scenepk,
                   'targetname': targetname,
                   'targeturi': targeturi,
                   'targetupdatename': targetupdatename,
                   'streamerIp': streamerIp,
                   'streamerPort': streamerPort,
                   'tasktype': controllerclient.tasktype,
                   'locale': locale,
                   }
        if defaultTaskParameters is not None:
            command['defaultTaskParameters'] = json.dumps(defaultTaskParameters)
        if containerParameters is not None:
            command['containerParameters'] = json.dumps(containerParameters)
        if slaverequestid is not None:
            command['slaverequestid'] = slaverequestid
        if targetdetectionarchiveurl is not None and len(targetdetectionarchiveurl) > 0:
            command['targetdetectionarchiveurl'] = targetdetectionarchiveurl
        log.verbose('Initializing vision system...')
        return self._ExecuteCommand(command, timeout=timeout)

    def IsDetectionRunning(self, timeout=10.0):
        log.verbose('checking detection status...')
        command = {'command': 'IsDetectionRunning'}
        return self._ExecuteCommand(command, timeout=timeout)['isdetectionrunning']
    
    def DetectObjects(self, regionname=None, cameranames=None, ignoreocclusion=None, maxage=None, newerthantimestamp=None, fetchimagetimeout=1000, fastdetection=None, bindetection=None, request=False, timeout=10.0):
        """detects objects
        :param regionname: name of the bin
        :param cameranames: a list of names of cameras to use for detection, if None, then use all cameras available
        :param ignoreocclusion: whether to skip occlusion check
        :param maxage: max time difference in ms allowed between the current time and the timestamp of image used for detection, 0 means infinity
        :param newerthantimestamp: if specified, starttimestamp of the image must be newer than this value in milliseconds
        :param fetchimagetimeout: max time in ms to fetch images for detection
        :param fastdetection: whether to prioritize speed
        :param bindetection: whether to detect bin
        :param request: whether to request new images instead of getting images off the buffer
        :param timeout in seconds
        :return: detected objects in world frame in a json dictionary, the translation info is in millimeter, e.g. {'objects': [{'name': 'target_0', 'translation_': [1,2,3], 'quat_': [1,0,0,0], 'confidence': 0.8}]}
        """
        log.verbose('Detecting objects...')
        command = {"command": "DetectObjects",
                   }
        if regionname is not None:
            command['regionname'] = regionname
        if cameranames is not None:
            command['cameranames'] = list(cameranames)
        if ignoreocclusion is not None:
            command['ignoreocclusion'] = 1 if ignoreocclusion is True else 0
        if maxage is not None:
            command['maxage'] = maxage
        if newerthantimestamp is not None:
            command['newerthantimestamp'] = newerthantimestamp
        if fetchimagetimeout is not None:
            command['fetchimagetimeout'] = fetchimagetimeout
        if fastdetection is not None:
            command['fastdetection'] = 1 if fastdetection is True else 0
        if bindetection is not None:
            command['bindetection'] = 1 if bindetection is True else 0
        if request is not None:
            command['request'] = 1 if request is True else 0
        return self._ExecuteCommand(command, timeout=timeout)

<<<<<<< HEAD
<<<<<<< Updated upstream
    def StartDetectionThread(self, regionname=None, cameranames=None, voxelsize=None, pointsize=None, ignoreocclusion=None, maxage=None, obstaclename=None, timeout=1.0):
=======
    def StartDetectionThread(self, regionname=None, cameranames=None, executionverificationcameranames=None, worldResultOffsetTransform=None, voxelsize=None, pointsize=None, ignoreocclusion=None, maxage=None, fetchimagetimeout=None, obstaclename=None, detectionstarttimestamp=None, locale=None, maxnumfastdetection=1, maxnumdetection=0, sendVerificationPointCloud=None, stopOnLeftInOrder=None, timeout=1.0, targetupdatename=""):
>>>>>>> Stashed changes
=======
    def StartDetectionThread(self, regionname=None, cameranames=None, executionverificationcameranames=None, worldResultOffsetTransform=None, voxelsize=None, pointsize=None, ignoreocclusion=None, maxage=None, fetchimagetimeout=None, obstaclename=None, detectionstarttimestamp=None, locale=None, maxnumfastdetection=1, maxnumdetection=0, sendVerificationPointCloud=None, stopOnLeftInOrder=None, timeout=1.0):
>>>>>>> a5586a25
        """starts detection thread to continuously detect objects. the vision server will send detection results directly to mujin controller.
        :param regionname: name of the bin
        :param cameranames: a list of names of cameras to use for detection, if None, then use all cameras available
        :param cameranames: a list of names of cameras to use for execution verification, if None, then use all cameras available
        :param worldResultOffsetTransform: the offset to be applied to detection result, in the format of {'translation_': [1,2,3], 'quat_': [1,0,0,0]}, unit is millimeter
        :param voxelsize: in meter
        :param pointsize: in meter
        :param ignoreocclusion: whether to skip occlusion check
        :param maxage: max time difference in ms allowed between the current time and the timestamp of image used for detection, 0 means infinity
        :param obstaclename: name of the collision obstacle
        :param detectionstarttimestamp: min image time allowed to be used for detection, if not specified, only images taken after this call will be used
        :param sendVerificationPointCloud: if True, then send the verification point cloud via AddPointCloudObstacle
        :param timeout in seconds
        :param targetupdatename name of the detected target which will be returned from detector. If not set, then the value from initialization will be used
        :return: returns immediately once the call completes
        """
        log.verbose('Starting detection thread...')
<<<<<<< HEAD
<<<<<<< Updated upstream
        command = {"command": "StartDetectionLoop",
=======
        command = {'command': 'StartDetectionLoop',
                   'maxnumfastdetection': maxnumfastdetection,
                   'maxnumdetection': maxnumdetection,
                   'targetupdatename': targetupdatename
>>>>>>> Stashed changes
=======
        command = {'command': 'StartDetectionLoop',
                   'maxnumfastdetection': maxnumfastdetection,
                   'maxnumdetection': maxnumdetection
>>>>>>> a5586a25
                   }
        if regionname is not None:
            command['regionname'] = regionname
        if cameranames is not None:
            command['cameranames'] = list(cameranames)
        if executionverificationcameranames is not None:
            command['executionverificationcameranames'] = list(executionverificationcameranames)
        if voxelsize is not None:
            command['voxelsize'] = voxelsize
        if pointsize is not None:
            command['pointsize'] = pointsize
        if ignoreocclusion is not None:
            command['ignoreocclusion'] = 1 if ignoreocclusion is True else 0
        if maxage is not None:
            command['maxage'] = maxage
        if fetchimagetimeout is not None:
            command['fetchimagetimeout'] = fetchimagetimeout
        if obstaclename is not None:
            command[obstaclename] = obstaclename
        if detectionstarttimestamp is not None:
            command['detectionstarttimestamp'] = detectionstarttimestamp
        if locale is not None:
            command['locale'] = locale
        if sendVerificationPointCloud is not None:
            command['sendVerificationPointCloud'] = sendVerificationPointCloud
        if stopOnLeftInOrder is not None:
            command['stoponleftinorder'] = stopOnLeftInOrder
        if worldResultOffsetTransform is not None:
            assert(len(worldResultOffsetTransform.get('translation_', [])) == 3)
            assert(len(worldResultOffsetTransform.get('quat_', [])) == 4)
            command['worldresultoffsettransform'] = worldResultOffsetTransform
        return self._ExecuteCommand(command, timeout=timeout)
    
    def StopDetectionThread(self, fireandforget=False, timeout=1.0):
        """stops detection thread
        :param timeout in seconds
        """
        log.verbose('Stopping detection thread...')
        command = {"command": "StopDetectionLoop"}
        return self._ExecuteCommand(command, fireandforget=fireandforget, timeout=timeout)

    def SendPointCloudObstacleToController(self, regionname=None, cameranames=None, detectedobjects=None, voxelsize=None, pointsize=None, obstaclename=None, maxage=None, newerthantimestamp=None, fetchimagetimeout=1000, request=True, async=False, timeout=2.0):
        """Updates the point cloud obstacle with detected objects removed and sends it to mujin controller
        :param regionname: name of the region
        :param cameranames: a list of camera names to use for visualization, if None, then use all cameras available
        :param detectedobjects: a list of detected objects in world frame, the translation info is in meter, e.g. [{'name': 'target_0', 'translation_': [1,2,3], 'quat_': [1,0,0,0], 'confidence': 0.8}]
        :param voxelsize: in meter
        :param pointsize: in meter
        :param obstaclename: name of the obstacle
        :param maxage: if specified, maxage of the image to use in milliseconds
        :param newerthantimestamp: if specified, starttimestamp of the image must be newer than this value in milliseconds
        :param request: whether to take new images instead of getting off buffer
        :param async: whether the call is async
        :param timeout in seconds
        """
        log.verbose('Sending point cloud obstacle to mujin controller...')
        command = {'command': 'SendPointCloudObstacleToController'}
        if regionname is not None:
            command['regionname'] = regionname
        if cameranames is not None:
            command['cameranames'] = list(cameranames)
        if detectedobjects is not None:
            command['detectedobjects'] = list(detectedobjects)
        if maxage is not None:
            command['maxage'] = maxage
        if newerthantimestamp is not None:
            command['newerthantimestamp'] = newerthantimestamp
        if fetchimagetimeout is not None:
            command['fetchimagetimeout'] = fetchimagetimeout
        if voxelsize is not None:
            command['voxelsize'] = voxelsize
        if pointsize is not None:
            command['pointsize'] = pointsize
        if obstaclename is not None:
            command['obstaclename'] = obstaclename
        if request is not None:
            command['request'] = 1 if request is True else 0
        if async is not None:
            command['async'] = 1 if async is True else 0
        return self._ExecuteCommand(command, timeout=timeout)

    def VisualizePointCloudOnController(self, regionname=None, cameranames=None, pointsize=None, voxelsize=None, ignoreocclusion=None, maxage=None, newerthantimestamp=None, fetchimagetimeout=1000, request=True, timeout=2.0):
        """Visualizes the raw camera point clouds on mujin controller
        :param regionname: name of the region
        :param cameranames: a list of camera names to use for visualization, if None, then use all cameras available
        :param pointsize: in meter
        :param voxelsize: in original point cloud unit
        :param ignoreocclusion: whether to skip occlusion check
        :param maxage: max time difference in ms allowed between the current time and the timestamp of image used for detection, 0 means infinity
        :param newerthantimestamp: if specified, starttimestamp of the image must be newer than this value in milliseconds
        :param fetchimagetimeout: max time in ms to fetch images
        :param request: whether to take new images instead of getting off buffer
        :param timeout in seconds
        """
        log.verbose('sending camera point cloud to mujin controller...')
        command = {'command': 'VisualizePointCloudOnController',
                   }
        if regionname is not None:
            command['regionname'] = regionname
        if cameranames is not None:
            command['cameranames'] = list(cameranames)
        if pointsize is not None:
            command['pointsize'] = pointsize
        if voxelsize is not None:
            command['voxelsize'] = voxelsize
        if ignoreocclusion is not None:
            command['ignoreocclusion'] = 1 if ignoreocclusion is True else 0
        if maxage is not None:
            command['maxage'] = maxage
        if newerthantimestamp is not None:
            command['newerthantimestamp'] = newerthantimestamp
        if fetchimagetimeout is not None:
            command['fetchimagetimeout'] = fetchimagetimeout
        if request is not None:
            command['request'] = 1 if request is True else 0
        return self._ExecuteCommand(command, timeout=timeout)

    def ClearVisualizationOnController(self, timeout=1.0):
        """Clears visualization made by VisualizePointCloudOnController
        :param timeout in seconds
        """
        log.verbose("clearing visualization on mujin controller...")
        command = {'command': 'ClearVisualizationOnController'}
        return self._ExecuteCommand(command, timeout=timeout)
    
    def StartVisualizePointCloudThread(self, regionname=None, cameranames=None, pointsize=None, voxelsize=None, ignoreocclusion=None, maxage=None, newerthantimestamp=None, fetchimagetimeout=1000, request=True, timeout=2.0):
        """Start point cloud visualization thread to sync camera info from the mujin controller and send the raw camera point clouds to mujin controller
        :param regionname: name of the region
        :param cameranames: a list of camera names to use for visualization, if None, then use all cameras available
        :param pointsize: in meter
        :param voxelsize: in original point cloud unit
        :param ignoreocclusion: whether to skip occlusion check
        :param maxage: max time difference in ms allowed between the current time and the timestamp of image used for detection, 0 means infinity
        :param newerthantimestamp: if specified, starttimestamp of the image must be newer than this value in milliseconds
        :param fetchimagetimeout: max time in ms to fetch images
        :param request: whether to take new images instead of getting off buffer
        :param timeout in seconds
        """
        log.verbose('Starting visualize pointcloud thread...')
        command = {'command': 'StartVisualizePointCloudThread',
                   }
        if regionname is not None:
            command['regionname'] = regionname
        if cameranames is not None:
            command['cameranames'] = list(cameranames)
        if pointsize is not None:
            command['pointsize'] = pointsize
        if voxelsize is not None:
            command['voxelsize'] = voxelsize
        if ignoreocclusion is not None:
            command['ignoreocclusion'] = 1 if ignoreocclusion is True else 0
        if maxage is not None:
            command['maxage'] = maxage
        if newerthantimestamp is not None:
            command['newerthantimestamp'] = newerthantimestamp
        if fetchimagetimeout is not None:
            command['fetchimagetimeout'] = fetchimagetimeout
        if request is not None:
            command['request'] = 1 if request is True else 0
        return self._ExecuteCommand(command, timeout=timeout)
    
    def StopVisualizePointCloudThread(self, timeout=1.0):
        """Stops visualize point cloud thread
        :param timeout in seconds
        """
        log.verbose("Stopping visualzie pointcloud thread...")
        command = {'command': 'StopVisualizePointCloudThread'}
        return self._ExecuteCommand(command, timeout=timeout)
    
    def GetVisionmanagerConfig(self, timeout=1.0):
        """Gets the current visionmanager config json string
        """
        log.verbose('getting current visionmanager config...')
        command = {'command': 'GetVisionmanagerConfig'}
        return self._ExecuteCommand(command, timeout=timeout)

    def GetDetectorConfig(self, timeout=1.0):
        """Gets the current detector config json string
        """
        log.verbose('getting current detector config...')
        command = {'command': 'GetDetectorConfig'}
        return self._ExecuteCommand(command, timeout=timeout)

    def GetImagesubscriberConfig(self, timeout=1.0):
        """Gets the current imagesubscriber config json string
        """
        log.verbose('getting current imagesubscriber config...')
        command = {'command': 'GetImagesubscriberConfig'}
        return self._ExecuteCommand(command, timeout=timeout)

    def SaveVisionmanagerConfig(self, visionmanagerconfigname, config="", timeout=1.0):
        """Saves the visionmanager config to disk
        :param visionmanagerconfigname name of the visionmanager config
        :param config if not specified, then saves the current config
        """
        log.verbose('saving visionmanager config to disk...')
        command = {'command': 'SaveVisionmanagerConfig'}
        if config != '':
            command['config'] = config
        return self._ExecuteCommand(command, timeout=timeout)

    def SaveDetectorConfig(self, detectorconfigname, config="", timeout=1.0):
        """Saves the detector config to disk
        :param detectorconfigname name of the detector config
        :param config if not specified, then saves the current config
        """
        log.verbose('saving detector config to disk...')
        command = {'command': 'SaveDetectorConfig'}
        if config != '':
            command['config'] = config
        return self._ExecuteCommand(command, timeout=timeout)

    def SaveImagesubscriberConfig(self, imagesubscriberconfigname, config="", timeout=1.0):
        """Saves the imagesubscriber config to disk
        :param imagesubscriberconfigname name of the imagesubscriber config
        :param config if not specified, then saves the current config
        """
        log.verbose('saving imagesubscriber config to disk...')
        command = {'command': 'SaveImagesubscriberConfig'}
        if config != '':
            command['config'] = config
        return self._ExecuteCommand(command, timeout=timeout)

    ############################
    # internal methods
    ############################

    def UpdateDetectedObjects(self, regionname, objects, state=None, sendtocontroller=False, timeout=1.0):
        """updates the list of objects the vision server maintains
        usage: user may want to process the object location locally and then update the list on the vision server to improve detection
        :param regionname: regionname
        :param objects: list of dictionaries of object info
        :param state: dict of additional object info
        :param sendtocontroller: whether to send the list to mujin controller
        :param timeout in seconds
        """
        log.verbose('Updating objects...')
        command = {"command": "UpdateDetectedObjects",
                   "regionname": regionname,
                   "detectedobjects": objects,
                   "sendtocontroller": sendtocontroller}
        if state is not None:
            state = json.dumps(state)
            command['state'] = state
        return self._ExecuteCommand(command, timeout=timeout)

    def SyncRegion(self, regionname=None, timeout=1.0):
        """updates vision server with the lastest caontainer info on mujin controller
        usage: user may want to update the region's transform on the vision server after it gets updated on the mujin controller
        :param regionname: name of the bin
        :param timeout in seconds
        """
        log.verbose('Updating region...')
        command = {'command': 'SyncRegion',
                   }
        if regionname is not None:
            command['regionname'] = regionname
        return self._ExecuteCommand(command, timeout=timeout)

    def SyncCameras(self, regionname=None, cameranames=None, timeout=1.0):
        """updates vision server with the lastest camera info on mujin controller
        usage: user may want to update a camera's transform on the vision server after it gets updated on the mujin controller
        :param regionname: name of the bin, of which the relevant camera info gets updated
        :param cameranames: a list of names of cameras, if None, then use all cameras available
        :param timeout in seconds
        """
        log.verbose('Updating cameras...')
        command = {'command': 'SyncCameras',
                   }
        if regionname is not None:
            command['regionname'] = regionname
        if cameranames is not None:
            command['cameranames'] = list(cameranames)
        return self._ExecuteCommand(command, timeout=timeout)

    def GetCameraId(self, cameraname, timeout=1.0):
        """gets the id of the camera
        :param cameraname: name of the camera
        :param timeout in seconds
        """
        log.verbose("Getting camera id...")
        command = {'command': 'GetCameraId',
                   'cameraname': cameraname}
        return self._ExecuteCommand(command, timeout=timeout)

    def GetStatusPort(self, timeout=1.0):
        """gets the status port of visionmanager
        """
        log.verbose("Getting status port...")
        command = {'command': 'GetStatusPort'}
        return self._ExecuteCommand(command, timeout=timeout)

    def GetConfigPort(self, timeout=1.0):
        """gets the config port of visionmanager
        """
        log.verbose("Getting config port...")
        command = {'command': 'GetConfigPort'}
        return self._ExecuteCommand(command, timeout=timeout)

    def GetLatestDetectedObjects(self, returnpoints=False, timeout=1.0):
        """gets the latest detected objects
        """
        log.verbose("Getting latest detected objects...")
        command = {'command': 'GetLatestDetectedObjects', 'returnpoints': returnpoints}
        return self._ExecuteCommand(command, timeout=timeout)

    def _SendConfiguration(self, configuration, fireandforget=False, timeout=2.0):
        try:
            return self._configurationsocket.SendCommand(configuration, fireandforget=fireandforget, timeout=timeout)
        except:
            log.exception('occured while sending configuration %r', configuration)
            raise

    def Ping(self, timeout=2.0):
        return self._SendConfiguration({"command": "Ping"}, timeout=timeout)

    def Cancel(self, timeout=2.0):
        log.info('canceling command...')
        response = self._SendConfiguration({"command": "Cancel"}, timeout=timeout)
        log.info('command is stopped')
        return response

    def Quit(self, timeout=1.0):
        log.info('stopping visionserver...')
        response = self._SendConfiguration({"command": "Quit"}, timeout=timeout)
        log.info('visionserver is stopped')
        return response<|MERGE_RESOLUTION|>--- conflicted
+++ resolved
@@ -188,15 +188,7 @@
             command['request'] = 1 if request is True else 0
         return self._ExecuteCommand(command, timeout=timeout)
 
-<<<<<<< HEAD
-<<<<<<< Updated upstream
-    def StartDetectionThread(self, regionname=None, cameranames=None, voxelsize=None, pointsize=None, ignoreocclusion=None, maxage=None, obstaclename=None, timeout=1.0):
-=======
     def StartDetectionThread(self, regionname=None, cameranames=None, executionverificationcameranames=None, worldResultOffsetTransform=None, voxelsize=None, pointsize=None, ignoreocclusion=None, maxage=None, fetchimagetimeout=None, obstaclename=None, detectionstarttimestamp=None, locale=None, maxnumfastdetection=1, maxnumdetection=0, sendVerificationPointCloud=None, stopOnLeftInOrder=None, timeout=1.0, targetupdatename=""):
->>>>>>> Stashed changes
-=======
-    def StartDetectionThread(self, regionname=None, cameranames=None, executionverificationcameranames=None, worldResultOffsetTransform=None, voxelsize=None, pointsize=None, ignoreocclusion=None, maxage=None, fetchimagetimeout=None, obstaclename=None, detectionstarttimestamp=None, locale=None, maxnumfastdetection=1, maxnumdetection=0, sendVerificationPointCloud=None, stopOnLeftInOrder=None, timeout=1.0):
->>>>>>> a5586a25
         """starts detection thread to continuously detect objects. the vision server will send detection results directly to mujin controller.
         :param regionname: name of the bin
         :param cameranames: a list of names of cameras to use for detection, if None, then use all cameras available
@@ -214,20 +206,10 @@
         :return: returns immediately once the call completes
         """
         log.verbose('Starting detection thread...')
-<<<<<<< HEAD
-<<<<<<< Updated upstream
-        command = {"command": "StartDetectionLoop",
-=======
         command = {'command': 'StartDetectionLoop',
                    'maxnumfastdetection': maxnumfastdetection,
                    'maxnumdetection': maxnumdetection,
                    'targetupdatename': targetupdatename
->>>>>>> Stashed changes
-=======
-        command = {'command': 'StartDetectionLoop',
-                   'maxnumfastdetection': maxnumfastdetection,
-                   'maxnumdetection': maxnumdetection
->>>>>>> a5586a25
                    }
         if regionname is not None:
             command['regionname'] = regionname
